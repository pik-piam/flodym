--- conflicted
+++ resolved
@@ -4,16 +4,15 @@
 
 from abc import abstractmethod
 import numpy as np
+from scipy.linalg import solve_triangular
 from pydantic import BaseModel as PydanticBaseModel, ConfigDict, model_validator
-from typing import Optional, Union, TYPE_CHECKING
+from typing import Optional, Union
 import logging
 
-if TYPE_CHECKING:
-    from .processes import Process
+from .processes import Process
 from .flodym_arrays import StockArray, FlodymArray
 from .dimensions import DimensionSet
 from .lifetime_models import LifetimeModel, UnevenTimeDim
-from .config import config, handle_error, ErrorBehavior
 
 
 def stock_compute_decorator(func):
@@ -24,8 +23,6 @@
         self._check_needed_arrays()
         func(self, *args, **kwargs)
         self.mark_computed()
-        if config.checks.mass_balance_stocks:
-            self.check_mass_balance()
     wrapper.is_decorated = True
 
     return wrapper
@@ -53,7 +50,7 @@
     """Outflow from the stock"""
     name: Optional[str] = "unnamed"
     """Name of the stock"""
-    process: Optional['Process'] = None
+    process: Optional[Process] = None
     """Process the stock is associated with, if any. Needed for example for the mass balance."""
     time_letter: str = "t"
     """Letter of the time dimension in the dimensions set, to make sure it's the first one."""
@@ -90,12 +87,6 @@
         return self
 
     @model_validator(mode="after")
-    def add_to_process(self):
-        if self.process is not None:
-            self.process.stock = self
-        return self
-
-    @model_validator(mode="after")
     def check_compute_decorator(self):
         if not getattr(self.compute, 'is_decorated', False):
             raise RuntimeError(
@@ -118,16 +109,6 @@
     def _check_needed_arrays(self):
         pass
 
-<<<<<<< HEAD
-=======
-    @abstractmethod
-    def compute_process(self):
-        """Compute the stock based on the process inflows and outflows.
-        This is called by the process when it computes its total inflow/outflow.
-        """
-        pass
-
->>>>>>> 0e583d0c
     def mark_computed(self):
         self.inflow.mark_set()
         self.outflow.mark_set()
@@ -143,15 +124,6 @@
         """ID of the process the stock is associated with."""
         return self.process.id
 
-    @property
-    def net_inflow(self) -> FlodymArray:
-        return self.inflow - self.outflow
-
-    @property
-    def time_interval_length(self) -> FlodymArray:
-        t = UnevenTimeDim(dim=self.dims[self.time_letter])
-        return FlodymArray(dims=self.dims[self.time_letter,], values=t.interval_lengths)
-
     def to_stock_type(self, desired_stock_type: type, **kwargs):
         """Return an object of a new stock type with values and dimensions the same as the original.
         `**kwargs` can be used to pass additional model attributes as required by the desired stock
@@ -159,53 +131,22 @@
         """
         return desired_stock_type(**self.__dict__, **kwargs)
 
-    def tolerance(self) -> float:
-        if config.absolute_tolerance is not None:
-            return config.absolute_tolerance
-        return config.relative_tolerance * max(
-                self.inflow._absolute_float_precision,
-                self.outflow._absolute_float_precision,
-                self.stock._absolute_float_precision,
-            )
-
-    def check_mass_balance(self, tolerance: float = None, error_behavior: ErrorBehavior = None):
-        """Compute mass balance, and check whether it is within a certain tolerance.
-        Throw an error if it isn't.
-
-        Args:
-            tolerance (float, optional): The tolerance for the mass balance check.
-                If None, takes the global config setting, which defaults to 100 times the numpy
-                float precision, multiplied by the maximum absolute flow value.
-            error_behavior (ErrorBehavior): What to do if the mass balance check fails.
-                If None, takes the global config setting, which defaults to raising an error
-        """
-        max_error = np.max(np.abs(self.balance.values))
-        if tolerance is None:
-            tolerance = config.absolute_tolerance
-        if error_behavior is None:
-            error_behavior = config.error_behaviors.mass_balance
-        if tolerance is None:
-            tolerance = self.tolerance()
-        if max_error > tolerance:
-            message = f"In stock {self.name}: Mass balance check failed (error = {max_error})"
-            handle_error(
-                behavior=error_behavior,
-                message=message,
-            )
-        else:
-            logging.info(f"In stock {self.name}: Success - Mass balance is consistent!")
-
-    @property
-    def balance(self) -> FlodymArray:
+    def check_stock_balance(self):
+        balance = self.get_stock_balance()
+        balance = np.max(np.abs(balance).sum(axis=0))
+        if balance > 1:  # 1 tonne accuracy
+            raise RuntimeError("Stock balance for dynamic stock model is too high: " + str(balance))
+        elif balance > 0.001:
+            print("Stock balance for model dynamic stock model is noteworthy: " + str(balance))
+
+    def get_stock_balance(self) -> np.ndarray:
         """Check whether inflow, outflow, and stock are balanced.
         If possible, the method returns the vector 'Balance', where Balance = inflow - outflow - stock_change
         """
-        net_addition_to_stock = self.net_inflow * self.time_interval_length
-        return net_addition_to_stock - self.stock_change
-
-    @property
-    def stock_change(self) -> FlodymArray:
-        return self.stock.apply(np.diff, kwargs={"axis": 0, "prepend": 0})
+        dsdt = np.diff(
+            self.stock.values, axis=0, prepend=0
+        )  # stock_change(t) = stock(t) - stock(t-1)
+        return self.inflow.values - self.outflow.values - dsdt
 
     @property
     def is_computed(self) -> bool:
@@ -255,37 +196,9 @@
 
     @stock_compute_decorator
     def compute(self):
-        self._check_needed_arrays()
         annual_net_inflow = self.inflow.values - self.outflow.values
         net_inflow_whole_period = self._to_whole_period(annual_net_inflow)
         self.stock.values[...] = np.cumsum(net_inflow_whole_period, axis=0)
-
-    def compute_process(self):
-        if self.process.inflows:
-            self.process.compute_total(try_sides=["in"])
-            if self.inflow.dims - self.process._total.dims:
-                names = ", ".join((self.inflow.dims - self.process._total.dims).names)
-                raise ValueError(
-                    f"In Process {self.process.name}: Stock inflow has dimensions {names} not contained in the "
-                    "dimensions of the summed inflow Flows. Consider using less dimensions for the "
-                    "stock or a preceding process with a dimension_splitter."
-                )
-            self.inflow[...] = self.process._total
-
-        if self.process.outflows:
-            self.process.compute_total(try_sides=["out"])
-            if self.outflow.dims - self.process._total.dims:
-                names = ", ".join((self.outflow.dims - self.process._total.dims).names)
-                raise ValueError(
-                    f"In Process {self.process.name}: Stock outflow has dimensions {names} not contained in the "
-                    "dimensions of the summed outflow Flows. Consider using less dimensions for the "
-                    "stock or a neighboring process with a dimension_splitter."
-                )
-            self.outflow[...] = self.process._total
-
-        self.process.check_shares()
-        self.compute()
-
 
 
 class DynamicStockModel(Stock):
@@ -380,22 +293,6 @@
         )
         self.stock.values[...] = self._stock_by_cohort.sum(axis=1)
 
-    def compute_process(self):
-        if self.inflow.is_set:
-            self.compute()
-            self.process._total = self.inflow
-            self.process.compute_flows(sides=["in"])
-            self.process.check_shares(sides=["in"])
-        else:
-            self.process.compute_total(try_sides=["in"])
-            self.inflow[...] = self.process._total
-            self.compute()
-
-        self.process._total = self.outflow
-        self.process.apply_dimension_splitter(sides=["out"])
-        self.process.compute_flows(sides=["out"])
-        self.process.check_shares(sides=["out"])
-
 
 class StockDrivenDSM(DynamicStockModel):
     """Stock driven model.
@@ -404,6 +301,19 @@
     where A is the survival function matrix, x is the inflow vector, and b is the stock vector.
     """
 
+    solver: str = "manual"
+    """Algorithm to use for solving the equation system.  Options are: "manual" (default), which uses
+    an own python implementation, and "lapack", which calls the lapack trtrs routine via scipy.
+    The lapack implementation may be more precise. Speed depends on the dimensionality,
+    but the manual implementation is usually faster.
+    """
+
+    @model_validator(mode="after")
+    def init_solver(self):
+        if self.solver not in ["manual", "lapack"]:
+            raise ValueError("Solver must be either 'manual' or 'lapack'.")
+        return self
+
     def _check_needed_arrays(self):
         super()._check_needed_arrays()
         if not self.stock.is_set:
@@ -420,6 +330,22 @@
         the method builds the stock by cohort and the inflow.
         This involves solving the lower triangular equation system A*x=b,
         where A is the survival function matrix, x is the inflow vector, and b is the stock vector.
+        """
+        if self.solver == "manual":
+            self._compute_inflow_manual()
+        elif self.solver == "lapack":
+            self._compute_inflow_lapack()
+        else:
+            raise ValueError(f"Unknown engine: {self.solver}")
+
+        self._stock_by_cohort = np.einsum(
+            "c...,tc...->tc...", self.inflow.values, self.lifetime_model.sf
+        )
+
+    def _compute_inflow_manual(self) -> tuple[np.ndarray]:
+        """With given total stock and lifetime distribution,
+        the method builds the stock by cohort and the inflow,
+        using a manual algorithm for solving of the equation system (see "solver" doc for details).
         """
         # Maths behind implementation:
         # Solve square linear equation system
@@ -438,52 +364,17 @@
 
             inflow_whole_period[i, ...] = (stock_i - (sf_ij * inflow_j).sum(axis=0)) / sf_ii
         self.inflow.values[...] = self._to_annual(inflow_whole_period)
-        self._stock_by_cohort = np.einsum(
-            "c...,tc...->tc...", self.inflow.values, self.lifetime_model.sf
-        )
-
-    def compute_process(self):
-
-        self.compute()
-
-        self.process._total = self.outflow
-        self.process.apply_dimension_splitter(sides=["out"])
-        self.process.compute_flows(sides=["out"])
-        self.process.check_shares(sides=["out"])
-
-        self.process._total = self.inflow
-        self.process.apply_dimension_splitter(sides=["in"])
-        self.process.compute_flows(sides=["in"])
-        self.process.check_shares(sides=["in"])
-
-
-class FlexibleDSM(DynamicStockModel):
-    """Computes either stock-driven or inflow-driven dynamic stock model, depending on which of the
-    stock or inflow is set.
-    """
-
-    compute_stock_driven = StockDrivenDSM.compute
-    compute_inflow_driven = InflowDrivenDSM.compute
-
-    _compute_cohorts_and_inflow = StockDrivenDSM._compute_cohorts_and_inflow
-    _compute_stock = InflowDrivenDSM._compute_stock
-
-    compute_process_stock_driven = StockDrivenDSM.compute_process
-    compute_process_inflow_driven = InflowDrivenDSM.compute_process
-
-    def compute(self):
-        if self.stock.is_set:
-            self.compute_stock_driven()
-        elif self.inflow.is_set:
-            self.compute_inflow_driven()
-        else:
-            raise ValueError("Either stock or inflow must be set for FlexibleDSM.compute().")
-
-    # replaces decorator, since inner functions are already decorated
-    compute.is_decorated = True
-
-    def compute_process(self):
-        if self.stock.is_set:
-            self.compute_process_stock_driven()
-        else:
-            self.compute_process_inflow_driven()+
+    def _compute_inflow_lapack(self) -> tuple[np.ndarray]:
+        """With given total stock and lifetime distribution,
+        the method builds the stock by cohort and the inflow,
+        using lapack for solving of the equation system (see "engine" doc for details).
+        """
+        sf = self.lifetime_model.sf
+        slt = (slice(None),)
+        inflow_whole_period = np.zeros_like(self.inflow.values)
+        for i in np.ndindex(self._shape_no_t):
+            inflow_whole_period[slt + i] = solve_triangular(
+                sf[2 * slt + i], self.stock.values[slt + i], lower=True
+            )
+        self.inflow.values[...] = self._to_annual(inflow_whole_period)