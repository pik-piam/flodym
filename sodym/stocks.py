--- conflicted
+++ resolved
@@ -1,6 +1,6 @@
 from abc import abstractmethod
 import numpy as np
-from pydantic import BaseModel as PydanticBaseModel, ConfigDict, model_validator
+from pydantic import BaseModel as PydanticBaseModel, ConfigDict
 from typing import Optional
 from .survival_functions import SurvivalModel
 from .named_dim_arrays import StockArray, Process
@@ -22,14 +22,6 @@
     name: str
     process: Process
 
-<<<<<<< HEAD
-    @model_validator(mode="after")
-    def check_process_names(self):
-        if self.process_name and self.process.name != self.process_name:
-            raise ValueError("Missmatching process names in Stock object")
-        self.process_name = self.process.name
-        return self
-
     @abstractmethod
     def compute(self):
         pass
@@ -37,15 +29,6 @@
     @property
     def shape(self):
         return self.stock.dims.shape()
-=======
-    @classmethod
-    def from_definition(cls, stock_definition: StockDefinition, dims: DimensionSet, process: Process):
-        name = stock_definition.name
-        stock = StockArray(dims=dims, name=f"{name}_stock")
-        inflow = StockArray(dims=dims, name=f"{name}_inflow")
-        outflow = StockArray(dims=dims, name=f"{name}_outflow")
-        return cls(name=name, stock=stock, inflow=inflow, outflow=outflow, process=process)
->>>>>>> fce8110b
 
     @property
     def process_id(self):
