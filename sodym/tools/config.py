

class Config:
    def __init__(self):
        """ " define possible parameters and initialize to None."""

        self.model_class = None

        self.do_show_figs = None
        self.do_save_figs = None

        self.verbose = None

        self.input_data_path = None

        self.curve_strategy = None
        self.ldf_type = None
        self.product_dimension_name = None
        self.has_scenarios = None

        self.visualize = None
        self.do_export = None
        self.output_path = None

        self.is_set = False

<<<<<<< HEAD
=======
    def set_from_yml(self, filename):
        with open(filename, "r") as stream:
            data = yaml.safe_load(stream)
        for key, value in data.items():
            if key not in self.__dict__:
                raise ValueError(f"Parameter {key} from yml file not found in config container")
            setattr(self, key, value)
        self.is_set = True

>>>>>>> 3a5c8520
    def __getattribute__(self, name: str):
        """If any config value is accessed, check if config is set first."""
        if not object.__getattribute__(self, "is_set") and name not in ["__dict__", "set_from_yml"]:
            raise ValueError("Config not set. Please use cfg.set_from_yml() at the beginning of your program.")
        return object.__getattribute__(self, name)


cfg = Config()<|MERGE_RESOLUTION|>--- conflicted
+++ resolved
@@ -24,18 +24,6 @@
 
         self.is_set = False
 
-<<<<<<< HEAD
-=======
-    def set_from_yml(self, filename):
-        with open(filename, "r") as stream:
-            data = yaml.safe_load(stream)
-        for key, value in data.items():
-            if key not in self.__dict__:
-                raise ValueError(f"Parameter {key} from yml file not found in config container")
-            setattr(self, key, value)
-        self.is_set = True
-
->>>>>>> 3a5c8520
     def __getattribute__(self, name: str):
         """If any config value is accessed, check if config is set first."""
         if not object.__getattribute__(self, "is_set") and name not in ["__dict__", "set_from_yml"]:
